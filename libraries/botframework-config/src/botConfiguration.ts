/**
 * Copyright(c) Microsoft Corporation.All rights reserved.
 * Licensed under the MIT License.
 */
import * as fsx from 'fs-extra';
import * as path from 'path';
import * as process from 'process';
import * as txtfile from 'read-text-file';
import * as util from 'util';
import * as uuid from 'uuid';
import { BotConfigurationBase } from './botConfigurationBase';
import { BotRecipe } from './botRecipe';
import * as encrypt from './encrypt';
import { ConnectedService } from './models';
import { IBotConfiguration, IConnectedService, IDispatchService, ILuisService, IQnAService, ServiceTypes } from './schema';
let exec = util.promisify(require('child_process').exec);

interface InternalBotConfig {
    location?: string;
}

// This class adds loading and saving from disk and encryption/decryption semantics on top of BotConfigurationBase
export class BotConfiguration extends BotConfigurationBase {

    private internal: InternalBotConfig = {};

    public static fromJSON(source: Partial<IBotConfiguration> = {}): BotConfiguration {
        // tslint:disable-next-line:prefer-const
        let { name = '', description = '', version = '2.0', secretKey = '', services = [] } = source;
        services = <IConnectedService[]>services.slice().map(BotConfigurationBase.serviceFromJSON);
        const botConfig: BotConfiguration = new BotConfiguration();
        Object.assign(botConfig, { services, description, name, version, secretKey });

        return botConfig;
    }

    // load first bot in a folder
    public static async loadBotFromFolder(folder?: string, secret?: string): Promise<BotConfiguration> {
        folder = folder || process.cwd();
        let files: string[] = await fsx.readdir(folder);
        files = files.sort();
        for (const file of files) {
            if (path.extname(<string>file) === '.bot') {
                return await BotConfiguration.load(`${folder}/${<string>file}`, secret);
            }
        }
        throw new Error(`Error: no bot file found in ${folder}. Choose a different location or use msbot init to create a .bot file."`);
    }

    // load first bot in a folder (blocking)
    public static loadBotFromFolderSync(folder?: string, secret?: string): BotConfiguration {
        folder = folder || process.cwd();
        let files: string[] = fsx.readdirSync(folder);
        files = files.sort();
        for (const file of files) {
            if (path.extname(<string>file) === '.bot') {
                return BotConfiguration.loadSync(`${folder}/${<string>file}`, secret);
            }
        }
        throw new Error(`Error: no bot file found in ${folder}. Choose a different location or use msbot init to create a .bot file."`);
    }

    // load the config from a file
    public static async load(botpath: string, secret?: string): Promise<BotConfiguration> {
        const json: string = await txtfile.read(botpath);
        const bot: BotConfiguration = BotConfiguration._load(json, secret);
        bot.internal.location = botpath;

        return bot;
    }

    // load the config from a file (blocking)
    public static loadSync(botpath: string, secret?: string): BotConfiguration {
        const json: string = txtfile.readSync(botpath);
        const bot: BotConfiguration = BotConfiguration._load(json, secret);
        bot.internal.location = botpath;

        return bot;
    }

    // Generate a key for encryption
    public static generateKey(): string {
        return encrypt.generateKey();
    }

    private static _load(json: string, secret?: string): BotConfiguration {
        const bot: BotConfiguration = BotConfiguration.fromJSON(JSON.parse(json));

        const hasSecret: boolean = !!bot.secretKey;
        if (hasSecret) {
            bot.decrypt(secret);
        }

        return bot;
    }

    public clearSecret(): void {
        this.secretKey = '';
    }

    // encrypt all values in the config
    public encrypt(secret: string): void {
        this.validateSecretKey(secret);

        for (const service of this.services) {
            (<ConnectedService>service).encrypt(secret, encrypt.encryptString);
        }
    }

    // decrypt all values in the config
    public decrypt(secret?: string): void {
        try {
            this.validateSecretKey(secret);

            for (const connected_service of this.services) {
                (<ConnectedService>connected_service).decrypt(secret, encrypt.decryptString);
            }
        } catch (err) {
            try {

                // legacy decryption
                this.secretKey = encrypt.legacyDecrypt(this.secretKey, secret);
                this.clearSecret();
                this.version = '2.0';

                const encryptedProperties: { [key: string]: string[] } = {
                    abs: [],
                    endpoint: ['appPassword'],
                    luis: ['authoringKey', 'subscriptionKey'],
                    dispatch: ['authoringKey', 'subscriptionKey'],
                    file: [],
                    qna: ['subscriptionKey']
                };

                for (const service of this.services) {
                    for (const prop of encryptedProperties[service.type]) {
                        const val: string = <string>(<any>service)[prop];
                        (<any>service)[prop] = encrypt.legacyDecrypt(val, secret);
                    }
                }

                // assign new ids

                // map old ids -> new Ids
                const map: any = {};

                const oldServices: IConnectedService[] = this.services;
                this.services = [];
                for (const oldService of oldServices) {
                    // connecting causes new ids to be created
                    const newServiceId: string = this.connectService(oldService);
                    map[oldService.id] = newServiceId;
                }

                // fix up dispatch serviceIds to new ids
                for (const service of this.services) {
                    if (service.type === ServiceTypes.Dispatch) {
                        const dispatch: IDispatchService = (<IDispatchService>service);
                        for (let i: number = 0; i < dispatch.serviceIds.length; i++) {
                            dispatch.serviceIds[i] = map[dispatch.serviceIds[i]];
                        }
                    }
                }

            } catch (err2) {
                throw err;
            }
        }
    }

    // return the path that this config was loaded from.  .save() will save to this path
    public getPath(): string {
        return this.internal.location;
    }

    // make sure secret is correct by decrypting the secretKey with it
    public validateSecretKey(secret: string): void {
        if (!secret) {
            throw new Error('You are attempting to perform an operation which needs access to the secret and --secret is missing');
        }

        try {
            if (!this.secretKey || this.secretKey.length === 0) {
                // if no key, create a guid and enrypt that to use as secret validator
                this.secretKey = encrypt.encryptString(uuid(), secret);
            } else {
                // validate we can decrypt the secretKey, this tells us we have the correct secret for the rest of the file.
                encrypt.decryptString(this.secretKey, secret);
            }
        } catch (ex) {
            throw new Error('You are attempting to perform an operation which needs access to the secret and --secret is incorrect.');
        }
    }

<<<<<<< HEAD
    // export the services from the bot file as resource files and recipe file
    public async export(folder: string, progress?: (service: IConnectedService, command: string, index: number, total: number) => void): Promise<BotRecipe> {
        let recipe = new BotRecipe();

        await fsx.ensureDir(folder);

        let index = 0;
        for (let service of this.services) {
            index++;
            
            switch (service.type) {
                case ServiceTypes.Dispatch:
                case ServiceTypes.Luis:
                    {
                        let luisService = <ILuisService>service;
                        let command = `luis export version --appId ${luisService.appId} --authoringKey ${luisService.authoringKey} --versionId "${luisService.version}"`;
                        if (progress) {
                            progress(service, command, index, this.services.length);
                        }
                        let p = await exec(command);
                        var json = p.stdout;
                        // make sure it's json
                        JSON.parse(json);
                        await fsx.writeFile(folder + `/${luisService.id}.luis`, json, { encoding: 'utf8' });
                        recipe.services.push({
                            type: service.type,
                            id: service.id,
                            name: service.name,
                            serviceName: service.name
                        });
                    }
                    break;

                case ServiceTypes.QnA:
                    {
                        let qnaService = <IQnAService>service;
                        let command = `qnamaker export kb --kbId ${qnaService.kbId} --environment prod --subscriptionKey ${qnaService.subscriptionKey} --hostname ${qnaService.hostname} --endpointKey ${qnaService.endpointKey}`;
                        if (progress) {
                            progress(service, command, index, this.services.length);
                        }
                        let p = await exec(command);
                        var json = p.stdout;
                        // make sure it's json
                        JSON.parse(json);
                        await fsx.writeFile(folder + `/${qnaService.id}.qna`, json, { encoding: 'utf8' });
                        recipe.services.push({
                            type: service.type,
                            id: service.id,
                            name: service.name,
                            serviceName: service.name
                        });
                    }
                    break;

                default:
                    if (progress) {
                        progress(service, '', index, this.services.length);
                    }
                    recipe.services.push({
                        type: service.type,
                        id: service.id,
                        name: service.name,
                        serviceName: service.name
                    });
                    break;
            }
        }
        await fsx.writeFile(folder + `/${this.name}.bot.recipe`, JSON.stringify(recipe, null, 2), { encoding: 'utf8' });
        return recipe;
    }
}
=======
    // save the config file to specificed botpath
    public async saveAs(botpath: string, secret?: string): Promise<void> {
        if (!botpath) {
            throw new Error(`missing path`);
        }

        this._savePrep(secret);

        const hasSecret: boolean = !!this.secretKey;

        if (hasSecret) {
            this.encrypt(secret);
        }
        await fsx.writeJson(botpath, this.toJSON(), { spaces: 4 });

        if (hasSecret) {
            this.decrypt(secret);
        }
    }

    // save the config file to specificed botpath
    public saveAsSync(botpath: string, secret?: string): void {
        this._savePrep(secret);

        const hasSecret: boolean = !!this.secretKey;

        if (hasSecret) {
            this.encrypt(secret);
        }

        fsx.writeJsonSync(botpath, this.toJSON(), { spaces: 4 });

        if (hasSecret) {
            this.decrypt(secret);
        }
    }

    // save the config file back over original
    public async save(secret?: string): Promise<void> {
        return this.saveAs(this.internal.location, secret);
    }

    // save the config file back over original (blocking)
    public saveSync(secret?: string): void {
        return this.saveAsSync(this.internal.location, secret);
    }

    private _savePrep(secret?: string): void {
        if (!!secret) {
            this.validateSecretKey(secret);
        }

        // make sure that all dispatch serviceIds still match services that are in the bot
        for (const service of this.services) {
            if (service.type === ServiceTypes.Dispatch) {
                const dispatchService: IDispatchService = <IDispatchService>service;
                const validServices: string[] = [];
                for (const dispatchServiceId of dispatchService.serviceIds) {
                    for (const this_service of this.services) {
                        if (this_service.id === dispatchServiceId) {
                            validServices.push(dispatchServiceId);
                        }
                    }
                }
                dispatchService.serviceIds = validServices;
            }
        }
    }

}
>>>>>>> ff2b003c
<|MERGE_RESOLUTION|>--- conflicted
+++ resolved
@@ -192,7 +192,6 @@
         }
     }
 
-<<<<<<< HEAD
     // export the services from the bot file as resource files and recipe file
     public async export(folder: string, progress?: (service: IConnectedService, command: string, index: number, total: number) => void): Promise<BotRecipe> {
         let recipe = new BotRecipe();
@@ -264,7 +263,7 @@
         return recipe;
     }
 }
-=======
+
     // save the config file to specificed botpath
     public async saveAs(botpath: string, secret?: string): Promise<void> {
         if (!botpath) {
@@ -334,5 +333,4 @@
         }
     }
 
-}
->>>>>>> ff2b003c
+}